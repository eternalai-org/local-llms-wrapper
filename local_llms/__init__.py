--- conflicted
+++ resolved
@@ -11,14 +11,10 @@
 logger = logging.getLogger(__name__)
 
 """Local LLMs - A library to manage local language models."""
-<<<<<<< HEAD
-__version__ = "2.0.3"
-=======
 __version__ = "2.0.4"
 
 # Import template functions for easier access
 
->>>>>>> 95d5781c
 
 COMMAND_DIRS = [
     "/usr/local/bin",
